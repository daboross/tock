#![crate_name = "sam4l"]
#![crate_type = "rlib"]
#![feature(asm,core,concat_idents,no_std)]
#![no_std]

extern crate core;
extern crate common;
extern crate hil;

pub fn volatile_load<T>(item: &T) -> T {
    unsafe {
        core::intrinsics::volatile_load(item)
    }
}

pub fn volatile_store<T>(item: &mut T, val: T) {
    unsafe {
        core::intrinsics::volatile_store(item, val)
    }
}

macro_rules! volatile {
    ($item:expr) => ({
        ::volatile_load(&$item)
    });

    ($item:ident = $value:expr) => ({
        ::volatile_store(&mut $item, $value)
    });

    ($item:ident |= $value:expr) => ({
        ::volatile_store(&mut $item, ::volatile_load(&$item) | $value)
    });

    ($item:ident &= $value:expr) => ({
        ::volatile_store(&mut $item, ::volatile_load(&$item) & $value)
    });
}

pub mod chip;
pub mod ast;
pub mod i2c;
pub mod nvic;
pub mod pm;
pub mod gpio;
pub mod usart;
pub mod adc;
<<<<<<< HEAD
pub mod queue;
=======

pub struct Sam4l {
    pub ast: ast::Ast,
    pub usarts: [usart::USART; 4],
    pub adc: adc::Adc,
    pub i2c: [i2c::I2CDevice; 4],
    pub pa00: gpio::GPIOPin, pub pa01: gpio::GPIOPin, pub pa02: gpio::GPIOPin,
    pub pa03: gpio::GPIOPin, pub pa04: gpio::GPIOPin, pub pa05: gpio::GPIOPin,
    pub pa06: gpio::GPIOPin, pub pa07: gpio::GPIOPin, pub pa08: gpio::GPIOPin,
    pub pa09: gpio::GPIOPin, pub pa10: gpio::GPIOPin, pub pa11: gpio::GPIOPin,
    pub pa12: gpio::GPIOPin, pub pa13: gpio::GPIOPin, pub pa14: gpio::GPIOPin,
    pub pa15: gpio::GPIOPin, pub pa16: gpio::GPIOPin, pub pa17: gpio::GPIOPin,
    pub pa18: gpio::GPIOPin, pub pa19: gpio::GPIOPin, pub pa20: gpio::GPIOPin,
    pub pa21: gpio::GPIOPin, pub pa22: gpio::GPIOPin, pub pa23: gpio::GPIOPin,
    pub pa24: gpio::GPIOPin, pub pa25: gpio::GPIOPin, pub pa26: gpio::GPIOPin,
    pub pa27: gpio::GPIOPin, pub pa28: gpio::GPIOPin, pub pa29: gpio::GPIOPin,
    pub pa30: gpio::GPIOPin, pub pa31: gpio::GPIOPin,

    pub pb00: gpio::GPIOPin, pub pb01: gpio::GPIOPin, pub pb02: gpio::GPIOPin,
    pub pb03: gpio::GPIOPin, pub pb04: gpio::GPIOPin, pub pb05: gpio::GPIOPin,
    pub pb06: gpio::GPIOPin, pub pb07: gpio::GPIOPin, pub pb08: gpio::GPIOPin,
    pub pb09: gpio::GPIOPin, pub pb10: gpio::GPIOPin, pub pb11: gpio::GPIOPin,
    pub pb12: gpio::GPIOPin, pub pb13: gpio::GPIOPin, pub pb14: gpio::GPIOPin,
    pub pb15: gpio::GPIOPin, pub pb16: gpio::GPIOPin, pub pb17: gpio::GPIOPin,
    pub pb18: gpio::GPIOPin, pub pb19: gpio::GPIOPin, pub pb20: gpio::GPIOPin,
    pub pb21: gpio::GPIOPin, pub pb22: gpio::GPIOPin, pub pb23: gpio::GPIOPin,
    pub pb24: gpio::GPIOPin, pub pb25: gpio::GPIOPin, pub pb26: gpio::GPIOPin,
    pub pb27: gpio::GPIOPin, pub pb28: gpio::GPIOPin, pub pb29: gpio::GPIOPin,
    pub pb30: gpio::GPIOPin, pub pb31: gpio::GPIOPin, pub pc00: gpio::GPIOPin,
    pub pc01: gpio::GPIOPin, pub pc02: gpio::GPIOPin, pub pc03: gpio::GPIOPin,
    pub pc04: gpio::GPIOPin, pub pc05: gpio::GPIOPin, pub pc06: gpio::GPIOPin,
    pub pc07: gpio::GPIOPin, pub pc08: gpio::GPIOPin, pub pc09: gpio::GPIOPin,
    pub pc10: gpio::GPIOPin, pub pc11: gpio::GPIOPin, pub pc12: gpio::GPIOPin,
    pub pc13: gpio::GPIOPin, pub pc14: gpio::GPIOPin, pub pc15: gpio::GPIOPin,
    pub pc16: gpio::GPIOPin, pub pc17: gpio::GPIOPin, pub pc18: gpio::GPIOPin,
    pub pc19: gpio::GPIOPin, pub pc20: gpio::GPIOPin, pub pc21: gpio::GPIOPin,
    pub pc22: gpio::GPIOPin, pub pc23: gpio::GPIOPin, pub pc24: gpio::GPIOPin,
    pub pc25: gpio::GPIOPin, pub pc26: gpio::GPIOPin, pub pc27: gpio::GPIOPin,
    pub pc28: gpio::GPIOPin, pub pc29: gpio::GPIOPin, pub pc30: gpio::GPIOPin,
    pub pc31: gpio::GPIOPin
}

impl Sam4l {
    pub fn new() -> Sam4l {

        Sam4l {
            ast: ast::Ast::new(),
            usarts: [
                usart::USART::new(usart::Location::USART0),
                usart::USART::new(usart::Location::USART1),
                usart::USART::new(usart::Location::USART2),
                usart::USART::new(usart::Location::USART3)
            ],
            adc: adc::Adc::new(),
            i2c: [
                i2c::I2CDevice::new(i2c::Location::I2C00, i2c::Speed::Fast400k),
                i2c::I2CDevice::new(i2c::Location::I2C01, i2c::Speed::Fast400k),
                i2c::I2CDevice::new(i2c::Location::I2C02, i2c::Speed::Fast400k),
                i2c::I2CDevice::new(i2c::Location::I2C03, i2c::Speed::Fast400k)
            ],
            pa00: gpio::GPIOPin::new(gpio::Pin::PA00),
            pa01: gpio::GPIOPin::new(gpio::Pin::PA01),
            pa02: gpio::GPIOPin::new(gpio::Pin::PA02),
            pa03: gpio::GPIOPin::new(gpio::Pin::PA03),
            pa04: gpio::GPIOPin::new(gpio::Pin::PA04),
            pa05: gpio::GPIOPin::new(gpio::Pin::PA05),
            pa06: gpio::GPIOPin::new(gpio::Pin::PA06),
            pa07: gpio::GPIOPin::new(gpio::Pin::PA07),
            pa08: gpio::GPIOPin::new(gpio::Pin::PA08),
            pa09: gpio::GPIOPin::new(gpio::Pin::PA09),
            pa10: gpio::GPIOPin::new(gpio::Pin::PA10),
            pa11: gpio::GPIOPin::new(gpio::Pin::PA11),
            pa12: gpio::GPIOPin::new(gpio::Pin::PA12),
            pa13: gpio::GPIOPin::new(gpio::Pin::PA13),
            pa14: gpio::GPIOPin::new(gpio::Pin::PA14),
            pa15: gpio::GPIOPin::new(gpio::Pin::PA15),
            pa16: gpio::GPIOPin::new(gpio::Pin::PA16),
            pa17: gpio::GPIOPin::new(gpio::Pin::PA17),
            pa18: gpio::GPIOPin::new(gpio::Pin::PA18),
            pa19: gpio::GPIOPin::new(gpio::Pin::PA19),
            pa20: gpio::GPIOPin::new(gpio::Pin::PA20),
            pa21: gpio::GPIOPin::new(gpio::Pin::PA21),
            pa22: gpio::GPIOPin::new(gpio::Pin::PA22),
            pa23: gpio::GPIOPin::new(gpio::Pin::PA23),
            pa24: gpio::GPIOPin::new(gpio::Pin::PA24),
            pa25: gpio::GPIOPin::new(gpio::Pin::PA25),
            pa26: gpio::GPIOPin::new(gpio::Pin::PA26),
            pa27: gpio::GPIOPin::new(gpio::Pin::PA27),
            pa28: gpio::GPIOPin::new(gpio::Pin::PA28),
            pa29: gpio::GPIOPin::new(gpio::Pin::PA29),
            pa30: gpio::GPIOPin::new(gpio::Pin::PA30),
            pa31: gpio::GPIOPin::new(gpio::Pin::PA31),

            pb00: gpio::GPIOPin::new(gpio::Pin::PB00),
            pb01: gpio::GPIOPin::new(gpio::Pin::PB01),
            pb02: gpio::GPIOPin::new(gpio::Pin::PB02),
            pb03: gpio::GPIOPin::new(gpio::Pin::PB03),
            pb04: gpio::GPIOPin::new(gpio::Pin::PB04),
            pb05: gpio::GPIOPin::new(gpio::Pin::PB05),
            pb06: gpio::GPIOPin::new(gpio::Pin::PB06),
            pb07: gpio::GPIOPin::new(gpio::Pin::PB07),
            pb08: gpio::GPIOPin::new(gpio::Pin::PB08),
            pb09: gpio::GPIOPin::new(gpio::Pin::PB09),
            pb10: gpio::GPIOPin::new(gpio::Pin::PB10),
            pb11: gpio::GPIOPin::new(gpio::Pin::PB11),
            pb12: gpio::GPIOPin::new(gpio::Pin::PB12),
            pb13: gpio::GPIOPin::new(gpio::Pin::PB13),
            pb14: gpio::GPIOPin::new(gpio::Pin::PB14),
            pb15: gpio::GPIOPin::new(gpio::Pin::PB15),
            pb16: gpio::GPIOPin::new(gpio::Pin::PB16),
            pb17: gpio::GPIOPin::new(gpio::Pin::PB17),
            pb18: gpio::GPIOPin::new(gpio::Pin::PB18),
            pb19: gpio::GPIOPin::new(gpio::Pin::PB19),
            pb20: gpio::GPIOPin::new(gpio::Pin::PB20),
            pb21: gpio::GPIOPin::new(gpio::Pin::PB21),
            pb22: gpio::GPIOPin::new(gpio::Pin::PB22),
            pb23: gpio::GPIOPin::new(gpio::Pin::PB23),
            pb24: gpio::GPIOPin::new(gpio::Pin::PB24),
            pb25: gpio::GPIOPin::new(gpio::Pin::PB25),
            pb26: gpio::GPIOPin::new(gpio::Pin::PB26),
            pb27: gpio::GPIOPin::new(gpio::Pin::PB27),
            pb28: gpio::GPIOPin::new(gpio::Pin::PB28),
            pb29: gpio::GPIOPin::new(gpio::Pin::PB29),
            pb30: gpio::GPIOPin::new(gpio::Pin::PB30),
            pb31: gpio::GPIOPin::new(gpio::Pin::PB31),

            pc00: gpio::GPIOPin::new(gpio::Pin::PC00),
            pc01: gpio::GPIOPin::new(gpio::Pin::PC01),
            pc02: gpio::GPIOPin::new(gpio::Pin::PC02),
            pc03: gpio::GPIOPin::new(gpio::Pin::PC03),
            pc04: gpio::GPIOPin::new(gpio::Pin::PC04),
            pc05: gpio::GPIOPin::new(gpio::Pin::PC05),
            pc06: gpio::GPIOPin::new(gpio::Pin::PC06),
            pc07: gpio::GPIOPin::new(gpio::Pin::PC07),
            pc08: gpio::GPIOPin::new(gpio::Pin::PC08),
            pc09: gpio::GPIOPin::new(gpio::Pin::PC09),
            pc10: gpio::GPIOPin::new(gpio::Pin::PC10),
            pc11: gpio::GPIOPin::new(gpio::Pin::PC11),
            pc12: gpio::GPIOPin::new(gpio::Pin::PC12),
            pc13: gpio::GPIOPin::new(gpio::Pin::PC13),
            pc14: gpio::GPIOPin::new(gpio::Pin::PC14),
            pc15: gpio::GPIOPin::new(gpio::Pin::PC15),
            pc16: gpio::GPIOPin::new(gpio::Pin::PC16),
            pc17: gpio::GPIOPin::new(gpio::Pin::PC17),
            pc18: gpio::GPIOPin::new(gpio::Pin::PC18),
            pc19: gpio::GPIOPin::new(gpio::Pin::PC19),
            pc20: gpio::GPIOPin::new(gpio::Pin::PC20),
            pc21: gpio::GPIOPin::new(gpio::Pin::PC21),
            pc22: gpio::GPIOPin::new(gpio::Pin::PC22),
            pc23: gpio::GPIOPin::new(gpio::Pin::PC23),
            pc24: gpio::GPIOPin::new(gpio::Pin::PC24),
            pc25: gpio::GPIOPin::new(gpio::Pin::PC25),
            pc26: gpio::GPIOPin::new(gpio::Pin::PC26),
            pc27: gpio::GPIOPin::new(gpio::Pin::PC27),
            pc28: gpio::GPIOPin::new(gpio::Pin::PC28),
            pc29: gpio::GPIOPin::new(gpio::Pin::PC29),
            pc30: gpio::GPIOPin::new(gpio::Pin::PC30),
            pc31: gpio::GPIOPin::new(gpio::Pin::PC31),
        }
    }

    pub unsafe fn service_pending_interrupts(&mut self) {
        use core::intrinsics::atomic_xchg;
        // This should be implemented as a lock-free queue
        // of handler identifiers -pal
        if atomic_xchg(&mut ast::INTERRUPT, false) {
            self.ast.handle_interrupt();
            nvic::enable(nvic::NvicIdx::ASTALARM);
        }

        if atomic_xchg(&mut usart::USART3_INTERRUPT, false) {
            self.usarts[3].handle_interrupt();
            nvic::enable(nvic::NvicIdx::USART3);
        }

        if atomic_xchg(&mut adc::ADC_INTERRUPT, false) {
            self.adc.handle_interrupt();
            nvic::enable(nvic::NvicIdx::ADCIFE);
        }

    }

    pub fn has_pending_interrupts(&mut self) -> bool {
        use core::intrinsics::volatile_load;
        unsafe {
            volatile_load(&usart::USART3_INTERRUPT)
                || volatile_load(&ast::INTERRUPT)
        }
    }
}
>>>>>>> 74eca857
<|MERGE_RESOLUTION|>--- conflicted
+++ resolved
@@ -45,197 +45,4 @@
 pub mod gpio;
 pub mod usart;
 pub mod adc;
-<<<<<<< HEAD
-pub mod queue;
-=======
-
-pub struct Sam4l {
-    pub ast: ast::Ast,
-    pub usarts: [usart::USART; 4],
-    pub adc: adc::Adc,
-    pub i2c: [i2c::I2CDevice; 4],
-    pub pa00: gpio::GPIOPin, pub pa01: gpio::GPIOPin, pub pa02: gpio::GPIOPin,
-    pub pa03: gpio::GPIOPin, pub pa04: gpio::GPIOPin, pub pa05: gpio::GPIOPin,
-    pub pa06: gpio::GPIOPin, pub pa07: gpio::GPIOPin, pub pa08: gpio::GPIOPin,
-    pub pa09: gpio::GPIOPin, pub pa10: gpio::GPIOPin, pub pa11: gpio::GPIOPin,
-    pub pa12: gpio::GPIOPin, pub pa13: gpio::GPIOPin, pub pa14: gpio::GPIOPin,
-    pub pa15: gpio::GPIOPin, pub pa16: gpio::GPIOPin, pub pa17: gpio::GPIOPin,
-    pub pa18: gpio::GPIOPin, pub pa19: gpio::GPIOPin, pub pa20: gpio::GPIOPin,
-    pub pa21: gpio::GPIOPin, pub pa22: gpio::GPIOPin, pub pa23: gpio::GPIOPin,
-    pub pa24: gpio::GPIOPin, pub pa25: gpio::GPIOPin, pub pa26: gpio::GPIOPin,
-    pub pa27: gpio::GPIOPin, pub pa28: gpio::GPIOPin, pub pa29: gpio::GPIOPin,
-    pub pa30: gpio::GPIOPin, pub pa31: gpio::GPIOPin,
-
-    pub pb00: gpio::GPIOPin, pub pb01: gpio::GPIOPin, pub pb02: gpio::GPIOPin,
-    pub pb03: gpio::GPIOPin, pub pb04: gpio::GPIOPin, pub pb05: gpio::GPIOPin,
-    pub pb06: gpio::GPIOPin, pub pb07: gpio::GPIOPin, pub pb08: gpio::GPIOPin,
-    pub pb09: gpio::GPIOPin, pub pb10: gpio::GPIOPin, pub pb11: gpio::GPIOPin,
-    pub pb12: gpio::GPIOPin, pub pb13: gpio::GPIOPin, pub pb14: gpio::GPIOPin,
-    pub pb15: gpio::GPIOPin, pub pb16: gpio::GPIOPin, pub pb17: gpio::GPIOPin,
-    pub pb18: gpio::GPIOPin, pub pb19: gpio::GPIOPin, pub pb20: gpio::GPIOPin,
-    pub pb21: gpio::GPIOPin, pub pb22: gpio::GPIOPin, pub pb23: gpio::GPIOPin,
-    pub pb24: gpio::GPIOPin, pub pb25: gpio::GPIOPin, pub pb26: gpio::GPIOPin,
-    pub pb27: gpio::GPIOPin, pub pb28: gpio::GPIOPin, pub pb29: gpio::GPIOPin,
-    pub pb30: gpio::GPIOPin, pub pb31: gpio::GPIOPin, pub pc00: gpio::GPIOPin,
-    pub pc01: gpio::GPIOPin, pub pc02: gpio::GPIOPin, pub pc03: gpio::GPIOPin,
-    pub pc04: gpio::GPIOPin, pub pc05: gpio::GPIOPin, pub pc06: gpio::GPIOPin,
-    pub pc07: gpio::GPIOPin, pub pc08: gpio::GPIOPin, pub pc09: gpio::GPIOPin,
-    pub pc10: gpio::GPIOPin, pub pc11: gpio::GPIOPin, pub pc12: gpio::GPIOPin,
-    pub pc13: gpio::GPIOPin, pub pc14: gpio::GPIOPin, pub pc15: gpio::GPIOPin,
-    pub pc16: gpio::GPIOPin, pub pc17: gpio::GPIOPin, pub pc18: gpio::GPIOPin,
-    pub pc19: gpio::GPIOPin, pub pc20: gpio::GPIOPin, pub pc21: gpio::GPIOPin,
-    pub pc22: gpio::GPIOPin, pub pc23: gpio::GPIOPin, pub pc24: gpio::GPIOPin,
-    pub pc25: gpio::GPIOPin, pub pc26: gpio::GPIOPin, pub pc27: gpio::GPIOPin,
-    pub pc28: gpio::GPIOPin, pub pc29: gpio::GPIOPin, pub pc30: gpio::GPIOPin,
-    pub pc31: gpio::GPIOPin
-}
-
-impl Sam4l {
-    pub fn new() -> Sam4l {
-
-        Sam4l {
-            ast: ast::Ast::new(),
-            usarts: [
-                usart::USART::new(usart::Location::USART0),
-                usart::USART::new(usart::Location::USART1),
-                usart::USART::new(usart::Location::USART2),
-                usart::USART::new(usart::Location::USART3)
-            ],
-            adc: adc::Adc::new(),
-            i2c: [
-                i2c::I2CDevice::new(i2c::Location::I2C00, i2c::Speed::Fast400k),
-                i2c::I2CDevice::new(i2c::Location::I2C01, i2c::Speed::Fast400k),
-                i2c::I2CDevice::new(i2c::Location::I2C02, i2c::Speed::Fast400k),
-                i2c::I2CDevice::new(i2c::Location::I2C03, i2c::Speed::Fast400k)
-            ],
-            pa00: gpio::GPIOPin::new(gpio::Pin::PA00),
-            pa01: gpio::GPIOPin::new(gpio::Pin::PA01),
-            pa02: gpio::GPIOPin::new(gpio::Pin::PA02),
-            pa03: gpio::GPIOPin::new(gpio::Pin::PA03),
-            pa04: gpio::GPIOPin::new(gpio::Pin::PA04),
-            pa05: gpio::GPIOPin::new(gpio::Pin::PA05),
-            pa06: gpio::GPIOPin::new(gpio::Pin::PA06),
-            pa07: gpio::GPIOPin::new(gpio::Pin::PA07),
-            pa08: gpio::GPIOPin::new(gpio::Pin::PA08),
-            pa09: gpio::GPIOPin::new(gpio::Pin::PA09),
-            pa10: gpio::GPIOPin::new(gpio::Pin::PA10),
-            pa11: gpio::GPIOPin::new(gpio::Pin::PA11),
-            pa12: gpio::GPIOPin::new(gpio::Pin::PA12),
-            pa13: gpio::GPIOPin::new(gpio::Pin::PA13),
-            pa14: gpio::GPIOPin::new(gpio::Pin::PA14),
-            pa15: gpio::GPIOPin::new(gpio::Pin::PA15),
-            pa16: gpio::GPIOPin::new(gpio::Pin::PA16),
-            pa17: gpio::GPIOPin::new(gpio::Pin::PA17),
-            pa18: gpio::GPIOPin::new(gpio::Pin::PA18),
-            pa19: gpio::GPIOPin::new(gpio::Pin::PA19),
-            pa20: gpio::GPIOPin::new(gpio::Pin::PA20),
-            pa21: gpio::GPIOPin::new(gpio::Pin::PA21),
-            pa22: gpio::GPIOPin::new(gpio::Pin::PA22),
-            pa23: gpio::GPIOPin::new(gpio::Pin::PA23),
-            pa24: gpio::GPIOPin::new(gpio::Pin::PA24),
-            pa25: gpio::GPIOPin::new(gpio::Pin::PA25),
-            pa26: gpio::GPIOPin::new(gpio::Pin::PA26),
-            pa27: gpio::GPIOPin::new(gpio::Pin::PA27),
-            pa28: gpio::GPIOPin::new(gpio::Pin::PA28),
-            pa29: gpio::GPIOPin::new(gpio::Pin::PA29),
-            pa30: gpio::GPIOPin::new(gpio::Pin::PA30),
-            pa31: gpio::GPIOPin::new(gpio::Pin::PA31),
-
-            pb00: gpio::GPIOPin::new(gpio::Pin::PB00),
-            pb01: gpio::GPIOPin::new(gpio::Pin::PB01),
-            pb02: gpio::GPIOPin::new(gpio::Pin::PB02),
-            pb03: gpio::GPIOPin::new(gpio::Pin::PB03),
-            pb04: gpio::GPIOPin::new(gpio::Pin::PB04),
-            pb05: gpio::GPIOPin::new(gpio::Pin::PB05),
-            pb06: gpio::GPIOPin::new(gpio::Pin::PB06),
-            pb07: gpio::GPIOPin::new(gpio::Pin::PB07),
-            pb08: gpio::GPIOPin::new(gpio::Pin::PB08),
-            pb09: gpio::GPIOPin::new(gpio::Pin::PB09),
-            pb10: gpio::GPIOPin::new(gpio::Pin::PB10),
-            pb11: gpio::GPIOPin::new(gpio::Pin::PB11),
-            pb12: gpio::GPIOPin::new(gpio::Pin::PB12),
-            pb13: gpio::GPIOPin::new(gpio::Pin::PB13),
-            pb14: gpio::GPIOPin::new(gpio::Pin::PB14),
-            pb15: gpio::GPIOPin::new(gpio::Pin::PB15),
-            pb16: gpio::GPIOPin::new(gpio::Pin::PB16),
-            pb17: gpio::GPIOPin::new(gpio::Pin::PB17),
-            pb18: gpio::GPIOPin::new(gpio::Pin::PB18),
-            pb19: gpio::GPIOPin::new(gpio::Pin::PB19),
-            pb20: gpio::GPIOPin::new(gpio::Pin::PB20),
-            pb21: gpio::GPIOPin::new(gpio::Pin::PB21),
-            pb22: gpio::GPIOPin::new(gpio::Pin::PB22),
-            pb23: gpio::GPIOPin::new(gpio::Pin::PB23),
-            pb24: gpio::GPIOPin::new(gpio::Pin::PB24),
-            pb25: gpio::GPIOPin::new(gpio::Pin::PB25),
-            pb26: gpio::GPIOPin::new(gpio::Pin::PB26),
-            pb27: gpio::GPIOPin::new(gpio::Pin::PB27),
-            pb28: gpio::GPIOPin::new(gpio::Pin::PB28),
-            pb29: gpio::GPIOPin::new(gpio::Pin::PB29),
-            pb30: gpio::GPIOPin::new(gpio::Pin::PB30),
-            pb31: gpio::GPIOPin::new(gpio::Pin::PB31),
-
-            pc00: gpio::GPIOPin::new(gpio::Pin::PC00),
-            pc01: gpio::GPIOPin::new(gpio::Pin::PC01),
-            pc02: gpio::GPIOPin::new(gpio::Pin::PC02),
-            pc03: gpio::GPIOPin::new(gpio::Pin::PC03),
-            pc04: gpio::GPIOPin::new(gpio::Pin::PC04),
-            pc05: gpio::GPIOPin::new(gpio::Pin::PC05),
-            pc06: gpio::GPIOPin::new(gpio::Pin::PC06),
-            pc07: gpio::GPIOPin::new(gpio::Pin::PC07),
-            pc08: gpio::GPIOPin::new(gpio::Pin::PC08),
-            pc09: gpio::GPIOPin::new(gpio::Pin::PC09),
-            pc10: gpio::GPIOPin::new(gpio::Pin::PC10),
-            pc11: gpio::GPIOPin::new(gpio::Pin::PC11),
-            pc12: gpio::GPIOPin::new(gpio::Pin::PC12),
-            pc13: gpio::GPIOPin::new(gpio::Pin::PC13),
-            pc14: gpio::GPIOPin::new(gpio::Pin::PC14),
-            pc15: gpio::GPIOPin::new(gpio::Pin::PC15),
-            pc16: gpio::GPIOPin::new(gpio::Pin::PC16),
-            pc17: gpio::GPIOPin::new(gpio::Pin::PC17),
-            pc18: gpio::GPIOPin::new(gpio::Pin::PC18),
-            pc19: gpio::GPIOPin::new(gpio::Pin::PC19),
-            pc20: gpio::GPIOPin::new(gpio::Pin::PC20),
-            pc21: gpio::GPIOPin::new(gpio::Pin::PC21),
-            pc22: gpio::GPIOPin::new(gpio::Pin::PC22),
-            pc23: gpio::GPIOPin::new(gpio::Pin::PC23),
-            pc24: gpio::GPIOPin::new(gpio::Pin::PC24),
-            pc25: gpio::GPIOPin::new(gpio::Pin::PC25),
-            pc26: gpio::GPIOPin::new(gpio::Pin::PC26),
-            pc27: gpio::GPIOPin::new(gpio::Pin::PC27),
-            pc28: gpio::GPIOPin::new(gpio::Pin::PC28),
-            pc29: gpio::GPIOPin::new(gpio::Pin::PC29),
-            pc30: gpio::GPIOPin::new(gpio::Pin::PC30),
-            pc31: gpio::GPIOPin::new(gpio::Pin::PC31),
-        }
-    }
-
-    pub unsafe fn service_pending_interrupts(&mut self) {
-        use core::intrinsics::atomic_xchg;
-        // This should be implemented as a lock-free queue
-        // of handler identifiers -pal
-        if atomic_xchg(&mut ast::INTERRUPT, false) {
-            self.ast.handle_interrupt();
-            nvic::enable(nvic::NvicIdx::ASTALARM);
-        }
-
-        if atomic_xchg(&mut usart::USART3_INTERRUPT, false) {
-            self.usarts[3].handle_interrupt();
-            nvic::enable(nvic::NvicIdx::USART3);
-        }
-
-        if atomic_xchg(&mut adc::ADC_INTERRUPT, false) {
-            self.adc.handle_interrupt();
-            nvic::enable(nvic::NvicIdx::ADCIFE);
-        }
-
-    }
-
-    pub fn has_pending_interrupts(&mut self) -> bool {
-        use core::intrinsics::volatile_load;
-        unsafe {
-            volatile_load(&usart::USART3_INTERRUPT)
-                || volatile_load(&ast::INTERRUPT)
-        }
-    }
-}
->>>>>>> 74eca857
+pub mod queue;